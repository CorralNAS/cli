#!/usr/bin/env python
#
# Copyright 2014 iXsystems, Inc.
# All rights reserved
#
# Redistribution and use in source and binary forms, with or without
# modification, are permitted providing that the following conditions
# are met:
# 1. Redistributions of source code must retain the above copyright
#    notice, this list of conditions and the following disclaimer.
# 2. Redistributions in binary form must reproduce the above copyright
#    notice, this list of conditions and the following disclaimer in the
#    documentation and/or other materials provided with the distribution.
#
# THIS SOFTWARE IS PROVIDED BY THE AUTHOR ``AS IS'' AND ANY EXPRESS OR
# IMPLIED WARRANTIES, INCLUDING, BUT NOT LIMITED TO, THE IMPLIED
# WARRANTIES OF MERCHANTABILITY AND FITNESS FOR A PARTICULAR PURPOSE
# ARE DISCLAIMED.  IN NO EVENT SHALL THE AUTHOR BE LIABLE FOR ANY
# DIRECT, INDIRECT, INCIDENTAL, SPECIAL, EXEMPLARY, OR CONSEQUENTIAL
# DAMAGES (INCLUDING, BUT NOT LIMITED TO, PROCUREMENT OF SUBSTITUTE GOODS
# OR SERVICES; LOSS OF USE, DATA, OR PROFITS; OR BUSINESS INTERRUPTION)
# HOWEVER CAUSED AND ON ANY THEORY OF LIABILITY, WHETHER IN CONTRACT,
# STRICT LIABILITY, OR TORT (INCLUDING NEGLIGENCE OR OTHERWISE) ARISING
# IN ANY WAY OUT OF THE USE OF THIS SOFTWARE, EVEN IF ADVISED OF THE
# POSSIBILITY OF SUCH DAMAGE.
#
#####################################################################

import copy
import enum
import sys
import os
import glob
import argparse
import shlex
import imp
import logging
import errno
import platform
import json
import time
import gettext
import getpass
import traceback
import six
import paramiko
from six.moves.urllib.parse import urlparse
from socket import gaierror as socket_error
from freenas.cli.descriptions import events
from freenas.cli.descriptions import tasks
from freenas.cli import functions
from freenas.cli import config
from freenas.cli.namespace import (
    Namespace, RootNamespace, Command, FilteringCommand, PipeCommand, CommandException
)
from freenas.cli.parser import (
    parse, Symbol, Literal, BinaryParameter, UnaryExpr, BinaryExpr, PipeExpr, AssignmentStatement,
    IfStatement, ForStatement, WhileStatement, FunctionCall, CommandCall, Subscript,
    ExpressionExpansion, FunctionDefinition, ReturnStatement, BreakStatement, UndefStatement,
    Redirection
)
from freenas.cli.output import (
    ValueType, ProgressBar, output_lock, output_msg, read_value, format_value,
    format_output, output_msg_locked, refresh_prompt
)
from freenas.dispatcher.client import Client, ClientError
from freenas.dispatcher.entity import EntitySubscriber
from freenas.dispatcher.rpc import RpcException
from freenas.utils.query import wrap
from freenas.cli.commands import (
    ExitCommand, PrintenvCommand, SetenvCommand, ShellCommand, HelpCommand,
    ShowUrlsCommand, ShowIpsCommand, TopCommand, ClearCommand, HistoryCommand,
    SaveenvCommand, EchoCommand, SourceCommand, MorePipeCommand, SearchPipeCommand,
    ExcludePipeCommand, SortPipeCommand, LimitPipeCommand, SelectPipeCommand,
    LoginCommand, DumpCommand, WhoamiCommand
)
import collections

try:
    from shutil import get_terminal_size
except ImportError:
    from backports.shutil_get_terminal_size import get_terminal_size

if platform.system() == 'Darwin':
    import gnureadline as readline
else:
    import readline

DEFAULT_MIDDLEWARE_CONFIGFILE = None
CLI_LOG_DIR = os.getcwd()
if os.environ.get('FREENAS_SYSTEM') == 'YES':
    DEFAULT_MIDDLEWARE_CONFIGFILE = '/usr/local/etc/middleware.conf'
    CLI_LOG_DIR = '/var/tmp'

DEFAULT_CLI_CONFIGFILE = os.path.join(os.getcwd(), '.freenascli.conf')

t = gettext.translation('freenas-cli', fallback=True)
_ = t.gettext


PROGRESS_CHARS = ['-', '\\', '|', '/']
EVENT_MASKS = [
    'client.logged',
    'task.progress',
    'service.stopped',
    'service.started'
]
ENTITY_SUBSCRIBERS = [
    'user',
    'group',
    'disk',
    'volume',
    'volume.snapshot',
    'share',
    'task',
    'alert'
]


def sort_args(args):
    positional = []
    kwargs = {}
    opargs = []

    for i in args:
        if type(i) is tuple:
            if i[1] == '=':
                kwargs[i[0]] = i[2]
            else:
                opargs.append(i)
            continue

        positional.append(i)

    return positional, kwargs, opargs


def convert_to_literals(tokens):
    def conv(t):
        if isinstance(t, list):
            return [conv(i) for i in t]

        if isinstance(t, Symbol):
            return Literal(t.name, str)

        if isinstance(t, BinaryParameter):
            t.right = conv(t.right)

        return t

    return [conv(i) for i in tokens]


class FlowControlInstructionType(enum.Enum):
    RETURN = 'RETURN'
    BREAK = 'BREAK'


class VariableStore(object):
    class Variable(object):
        def __init__(self, default, type, choices=None):
            self.default = default
            self.type = type
            self.choices = choices
            self.value = default

        def set(self, value):
            value = read_value(value, self.type)
            if self.choices is not None and value not in self.choices:
                raise ValueError(
                    _("Value not on the list of possible choices"))

            self.value = value

        def __str__(self):
            return format_value(self.value, self.type)

    def __init__(self):
        self.save_to_file = DEFAULT_CLI_CONFIGFILE
        self.variables = {
            'output_format': self.Variable('ascii', ValueType.STRING, ['ascii', 'json', 'table']),
            'datetime_format': self.Variable('natural', ValueType.STRING),
            'language': self.Variable(os.getenv('LANG', 'C'), ValueType.STRING),
            'prompt': self.Variable('{host}:{path}>', ValueType.STRING),
            'timeout': self.Variable(10, ValueType.NUMBER),
            'tasks_blocking': self.Variable(False, ValueType.BOOLEAN),
            'show_events': self.Variable(True, ValueType.BOOLEAN),
            'debug': self.Variable(False, ValueType.BOOLEAN),
            'abort_on_errors': self.Variable(True, ValueType.BOOLEAN),
            'output': self.Variable(None, ValueType.STRING),
            'verbosity': self.Variable(1, ValueType.NUMBER)
        }
        self.variable_doc = {
            'output_format': _('Sets the console output format, valid values are: "ascii", "json" and "table"'),
            'datetime_format': _('Sets the date/time format'),
            'language': _('Sets the console language'),
            'prompt': _('Sets the console prompt'),
            'timeout': _('Set the console timeout period'),
            'tasks_blocking': _('Toggle tasks blocking console output'),
            'show_events': _('Toggle displaying of events'),
            'debug': _('Toggle displaying of debug messages'),
            'abort_on_errors': _('Toggle console aborting on errors'),
            'output': _('Send output to specified file, "none" outputs to console'),
            'verbosity': _('Verbosity of event messages in range from 1 to 5')
        }

    def load(self, filename):
        try:
            with open(filename, 'r') as f:
                data = json.load(f)
        except IOError:
            # The file does not exist lets just default to default env settings
            # TODO: Should I report this to the user somehow?
            return
        except ValueError:
            # If the data being deserialized is not a valid JSON document,
            # a ValueError will be raised.
            output_msg(
                _("WARNING: The CLI config file: {0} has ".format(filename) +
                  "improper format. Please check the file for errors. " +
                  "Resorting to Default set of Environment Variables."))
            return
        # Now that we know that this file is legit and that it may be different
        # than the default (DEFAULT_CLI_CONFIGFILE) lets just set this class's
        # 'save_to_file' variable to this file.
        self.save_to_file = filename
        for name, setting in data.items():
            self.set(name, setting['value'],
                     ValueType(setting['type']), setting['default'],
                     setting['choices'])

    def save(self, filename=None):
        env_settings = {}
        for key, variable in self.variables.items():
            env_settings[key] = {
                'default': variable.default,
                'type': variable.type.value,
                'choices': variable.choices,
                'value': variable.value
            }
        try:
            with open(filename or self.save_to_file, 'w') as f:
                json.dump(env_settings, f)
        except IOError:
            raise
        except ValueError as err:
            raise ValueError(
                _("Could not save environemnet to file. Following error " +
                  "occured: {0}".format(str(err))))

    def get(self, name):
        return self.variables[name].value

    def get_all(self):
        return list(self.variables.items())

    def get_all_printable(self):
        for name, var in list(self.variables.items()):
            yield (name, str(var))

    def set(self, name, value, vtype=ValueType.STRING,
            default='', choices=None):
        if name not in self.variables:
            self.variables[name] = self.Variable(default, vtype, choices)

        self.variables[name].set(value)


class Context(object):
    def __init__(self):
        self.uri = None
        self.parsed_uri = None
        self.hostname = None
        self.connection = Client()
        self.ml = None
        self.logger = logging.getLogger('cli')
        self.plugin_dirs = []
        self.task_callbacks = {}
        self.plugins = {}
        self.variables = VariableStore()
        self.root_ns = RootNamespace('')
        self.event_masks = ['*']
        self.event_divert = False
        self.event_queue = six.moves.queue.Queue()
        self.keepalive_timer = None
        self.argparse_parser = None
        self.entity_subscribers = {}
        self.call_stack = [CallStackEntry('<stdin>', [], '<stdin>', 1, 1)]
        self.builtin_operators = functions.operators
        self.builtin_functions = functions.functions
        self.global_env = Environment(self)
        self.user = None
        self.pending_tasks = {}
        self.session_id = None
        config.instance = self

    @property
    def is_interactive(self):
        return os.isatty(sys.stdout.fileno())

    @property
    def pending_jobs(self):
        return len(list(filter(
            lambda t: t['parent'] is None and t['session'] == self.session_id,
            self.pending_tasks.values()
        )))

    def start(self, password=None):
        self.discover_plugins()
        self.connect(password)

    def start_entity_subscribers(self):
        for i in ENTITY_SUBSCRIBERS:
            if i in self.entity_subscribers:
                self.entity_subscribers[i].stop()
                del self.entity_subscribers[i]

            e = EntitySubscriber(self.connection, i)
            e.start()
            self.entity_subscribers[i] = e

        def update_task(task):
<<<<<<< HEAD
=======
            if task['id'] not in self.pending_tasks:
                self.pending_tasks[task['id']] = task
                refresh_prompt()

            if task['state'] in ('FINISHED', 'FAILED', 'ABORTED'):
                del self.pending_tasks[task['id']]
                refresh_prompt()

>>>>>>> f40fddbc
            if task['id'] in self.task_callbacks:
                self.handle_task_callback(task)

            if self.variables.get('verbosity') > 1 and task['state'] in ('CREATED', 'FINISHED'):
                output_msg_locked(_(
<<<<<<< HEAD
                    "Task #{0}: {1}".format(
                        task['id'],
=======
                    "Task #{0}: {1}: {2}".format(
                        task['id'],
                        tasks.translate(self, task['name'], task['args']),
>>>>>>> f40fddbc
                        task['state'].lower(),
                    )
                ))

            if self.variables.get('verbosity') > 2 and task['state'] == 'WAITING':
                output_msg_locked(_(
<<<<<<< HEAD
                    "Task #{0}: {1}".format(
                        task['id'],
=======
                    "Task #{0}: {1}: {2}".format(
                        task['id'],
                        tasks.translate(self, task['name'], task['args']),
>>>>>>> f40fddbc
                        task['state'].lower(),
                    )
                ))

            if task['state'] in ('FAILED', 'ABORTED'):
                output_msg_locked(_(
                    "Task #{0} error: {1}".format(
                        task['id'],
                        task['error'].get('message', '') if task.get('error') else ''
                    )
                ))

        self.entity_subscribers['task'].on_add = update_task
        self.entity_subscribers['task'].on_update = lambda o, n: update_task(n)

    def connect(self, password=None):
        try:
            self.connection.connect(self.uri, password=password)
        except socket_error as err:
            output_msg(_(
                "Could not connect to host: {0} due to error: {1}".format(
                    self.parsed_uri.hostname, err)
            ))
            self.argparse_parser.print_help()
            sys.exit(1)
        except paramiko.ssh_exception.AuthenticationException as err:
            output_msg(_(
                "Incorrect username or password"))
            sys.exit(1)
        except ConnectionRefusedError as err:
            output_msg(_(
                "Connection refused by host: {0}".format(
                    self.parsed_uri.hostname)))
            sys.exit(1)

    def login(self, user, password):
        try:
            self.connection.login_user(user, password)
            self.connection.subscribe_events(*EVENT_MASKS)
            self.connection.on_event(self.handle_event)
            self.connection.on_error(self.connection_error)
            self.session_id = self.call_sync('session.get_my_session_id')
        except RpcException as e:
            if e.code == errno.EACCES:
                self.connection.disconnect()
                output_msg(_("Wrong username or password"))
                sys.exit(1)

        self.start_entity_subscribers()
        self.login_plugins()

    def keepalive(self):
        if self.connection.opened:
            self.connection.call_sync('management.ping')

    def read_middleware_config_file(self, file):
        """
        If there is a cli['plugin-dirs'] in middleware.conf use that,
        otherwise use the default plugins dir within cli namespace
        """
        plug_dirs = None
        if file:
            with open(file, 'r') as f:
                data = json.load(f)

            if 'cli' in data and 'plugin-dirs' in data['cli']:

                if type(data['cli']['plugin-dirs']) != list:
                    return

                self.plugin_dirs += data['cli']['plugin-dirs']

        if plug_dirs is None:
            # Support for pyinstaller
            if hasattr(sys, '_MEIPASS'):
                plug_dirs = os.path.join(sys._MEIPASS, 'freenas/cli/plugins')
            else:
                plug_dirs = os.path.join(
                    os.path.dirname(os.path.realpath(__file__)), 'plugins'
                )
            self.plugin_dirs += [plug_dirs]

    def discover_plugins(self):
        for dir in self.plugin_dirs:
            self.logger.debug(_("Searching for plugins in %s"), dir)
            self.__discover_plugin_dir(dir)

    def login_plugins(self):
        for i in list(self.plugins.values()):
            if hasattr(i, '_login'):
                i._login(self)

    def __discover_plugin_dir(self, dir):
        for i in glob.glob1(dir, "*.py"):
            self.__try_load_plugin(os.path.join(dir, i))

    def __try_load_plugin(self, path):
        if path in self.plugins:
            return

        self.logger.debug(_("Loading plugin from %s"), path)
        name, ext = os.path.splitext(os.path.basename(path))
        plugin = imp.load_source(name, path)

        if hasattr(plugin, '_init'):
            plugin._init(self)
            self.plugins[path] = plugin

    def __try_reconnect(self):
        output_lock.acquire()
        self.ml.blank_readline()

        output_msg(_('Connection lost! Trying to reconnect...'))
        retries = 0
        if self.parsed_uri.scheme == 'ssh':
            password = getpass.getpass()
        else:
            password = None

        while True:
            retries += 1
            try:
                time.sleep(2)
                try:
                    self.connection.connect(self.uri, password=password)
                except paramiko.ssh_exception.AuthenticationException:
                    output_msg(_("Incorrect password"))
                    password = getpass.getpass()
                    continue
                except Exception as e:
                    output_msg(_(
                        "Error reconnecting to host {0}: {1}".format(
                            self.hostname, e)))
                    continue
                try:
                    if self.hostname in ('127.0.0.1', 'localhost') \
                            or self.parsed_uri.scheme == 'unix':
                        self.connection.login_user(self.user, '')
                    else:
                        self.connection.login_token(self.connection.token)

                    self.connection.subscribe_events(*EVENT_MASKS)
                except RpcException:
                    output_msg(_("Reauthentication failed (most likely token expired or server was restarted), use the 'login' command to log back in."))
                break
            except Exception as e:
                output_msg(_('Cannot reconnect: {0}'.format(str(e))))

        self.ml.restore_readline()
        output_lock.release()

    def attach_namespace(self, path, ns):
        splitpath = path.split('/')
        ptr = self.root_ns
        ptr_namespaces = ptr.namespaces()

        for n in splitpath[1:-1]:

            if n not in list(ptr_namespaces().keys()):
                self.logger.warn(_("Cannot attach to namespace %s"), path)
                return

            ptr = ptr_namespaces()[n]

        ptr.register_namespace(ns)

    def connection_error(self, event, **kwargs):
        if event == ClientError.LOGOUT:
            output_msg_locked('Logged out from server.')
            self.connection.disconnect()
            sys.exit(0)

        if event == ClientError.CONNECTION_CLOSED:
            time.sleep(1)
            self.__try_reconnect()
            return

    def handle_event(self, event, data):
        self.print_event(event, data)

    def handle_task_callback(self, data):
        if data['state'] in ('FINISHED', 'CANCELLED', 'ABORTED', 'FAILED'):
            self.task_callbacks[data['id']](data['state'])

    def print_event(self, event, data):
        if self.event_divert:
            self.event_queue.put((event, data))
            return

        if event == 'task.progress':
            return

        translation = events.translate(self, event, data)
        if translation:
            output_msg_locked(translation)

    def call_sync(self, name, *args, **kwargs):
        return wrap(self.connection.call_sync(name, *args, **kwargs))

    def call_task_sync(self, name, *args, **kwargs):
        self.ml.skip_prompt_print = True
        wrapped_result = wrap(self.connection.call_task_sync(name, *args))
        self.ml.skip_prompt_print = False
        return wrapped_result

    def submit_task(self, name, *args, **kwargs):
        callback = kwargs.pop('callback', None)
        message_formatter = kwargs.pop('message_formatter', None)

        if not self.variables.get('tasks_blocking'):
            tid = self.connection.call_sync('task.submit', name, args)
            if callback:
                self.task_callbacks[tid] = callback

            return tid
        else:
            output_msg(_("Hit Ctrl+C to terminate task if needed"))
            self.event_divert = True
            tid = self.connection.call_sync('task.submit', name, args)
            progress = ProgressBar()
            try:
                while True:
                    event, data = self.event_queue.get()

                    if event == 'task.progress' and data['id'] == tid:
                        message = data['message']
                        if isinstance(message_formatter, collections.Callable):
                            message = message_formatter(message)
                        progress.update(percentage=data['percentage'], message=message)

                    if event == 'task.updated' and data['id'] == tid:
                        progress.update(message=data['state'])
                        if data['state'] == 'FINISHED':
                            progress.finish()
                            break

                        if data['state'] == 'FAILED':
                            six.print_()
                            break
            except KeyboardInterrupt:
                six.print_()
                output_msg(_("User requested task termination. Task abort signal sent"))
                self.call_sync('task.abort', tid)

        self.event_divert = False
        return tid

    def eval(self, *args, **kwargs):
        return self.ml.eval(*args, **kwargs)

    def eval_block(self, *args, **kwargs):
        return self.ml.eval_block(*args, **kwargs)


class FlowControlInstruction(BaseException):
    def __init__(self, type, payload=None):
        self.type = type
        self.payload = payload


class CallStackEntry(object):
    def __init__(self, func, args, file, line, column):
        self.func = func
        self.args = args
        self.file = file
        self.line = line
        self.column = column

    def __str__(self):
        return "at {0}({1}), file {2}, line {3}, column {4}".format(
            self.func,
            ', '.join([str(i) for i in self.args]),
            self.file,
            self.line,
            self.column
        )


class Function(object):
    def __init__(self, context, name, param_names, exp, env):
        self.context = context
        self.name = name
        self.param_names = param_names
        self.exp = exp
        self.env = env

    def __call__(self, *args):
        env = Environment(self.context, self.env, zip(self.param_names, args))
        try:
            self.context.eval_block(self.exp, env, False)
        except FlowControlInstruction as f:
            if f.type == FlowControlInstructionType.RETURN:
                return f.payload

            raise f

    def __str__(self):
        return "<user-defined function '{0}'>".format(self.name)

    def __repr__(self):
        return str(self)


class BuiltinFunction(object):
    def __init__(self, context, name, f):
        self.context = context
        self.name = name
        self.f = f

    def __call__(self, *args):
        return self.f(*args)

    def __str__(self):
        return "<built-in function '{0}'>".format(self.name)

    def __repr__(self):
        return str(self)


class Environment(dict):
    class Variable(object):
        def __init__(self, value):
            self.value = value

    def __init__(self, context, outer=None, iterable=None):
        super(Environment, self).__init__()
        self.context = context
        self.outer = outer
        if iterable:
            for k, v in iterable:
                self[k] = Environment.Variable(v)

    def find(self, var):
        if var in self:
            return self[var]

        if self.outer:
            return self.outer.find(var)

        if var in self.context.builtin_functions:
            return BuiltinFunction(self.context, var, self.context.builtin_functions.get(var))

        raise KeyError(var)


class MainLoop(object):
    pipe_commands = {
        'search': SearchPipeCommand(),
        'exclude': ExcludePipeCommand(),
        'sort': SortPipeCommand(),
        'limit': LimitPipeCommand(),
        'select': SelectPipeCommand(),
        'more': MorePipeCommand(),
        'less': MorePipeCommand()
    }
    base_builtin_commands = {
        'login': LoginCommand(),
        'exit': ExitCommand(),
        'setenv': SetenvCommand(),
        'printenv': PrintenvCommand(),
        'saveenv': SaveenvCommand(),
        'shell': ShellCommand(),
        'help': HelpCommand(),
        'top': TopCommand(),
        'showips': ShowIpsCommand(),
        'showurls': ShowUrlsCommand(),
        'source': SourceCommand(),
        'dump': DumpCommand(),
        'clear': ClearCommand(),
        'history': HistoryCommand(),
        'echo': EchoCommand(),
        'whoami': WhoamiCommand(),
    }
    builtin_commands = base_builtin_commands.copy()
    builtin_commands.update(pipe_commands)

    def __init__(self, context):
        self.context = context
        self.root_path = [self.context.root_ns]
        self.path = self.root_path[:]
        self.prev_path = self.path[:]
        self.start_from_root = False
        self.namespaces = []
        self.connection = None
        self.skip_prompt_print = False
        self.cached_values = {
            'rel_cwd': None,
            'rel_tokens': None,
            'rel_ptr': None,
            'rel_ptr_namespaces': None,
            'obj': None,
            'obj_namespaces': None,
            'choices': None,
            'scope_cwd': None,
            'scope_namespaces': None,
            'scope_commands': None,
        }

    def __get_prompt(self):
        variables = collections.defaultdict(lambda: '', {
            'path': '/'.join([str(x.get_name()) for x in self.path]),
            'host': self.context.uri,
            'user': self.context.user,
            'jobs': self.context.pending_jobs,
            'jobs_short': '[{0}] '.format(self.context.pending_jobs) if self.context.pending_jobs else '',
            '#0': '\001\033[0m\002',
            '#bold': '\001\033[1m\002',
            '#dim': '\001\033[2m\002',
            '#under': '\001\033[4m\002',
            '#blink': '\001\033[5m\002',
            '#reverse': '\001\033[7m\002',
            '#hidden': '\001\033[8m\002',
            '#f_black': '\001\033[30m\002',
            '#f_red': '\001\033[31m\002',
            '#f_green': '\001\033[32m\002',
            '#f_yellow': '\001\033[33m\002',
            '#f_blue': '\001\033[34m\002',
            '#f_magenta': '\001\033[35m\002',
            '#f_cyan': '\001\033[36m\002',
            '#f_white': '\001\033[37m\002',
            '#b_black': '\001\033[40m\002',
            '#b_red': '\001\033[41m\002',
            '#b_green': '\001\033[42m\002',
            '#b_yellow': '\001\033[43m\002',
            '#b_blue': '\001\033[44m\002',
            '#b_magenta': '\001\033[45m\002',
            '#b_cyan': '\001\033[46m\002',
            '#b_white': '\001\033[47m\002'
        })
        return self.context.variables.get('prompt').format(**variables)

    def greet(self):
        # output_msg(
        #     _("Welcome to the FreeNAS CLI! Type 'help' to get started."))
        output_msg(self.context.connection.call_sync(
            'system.general.cowsay',
            "Welcome to the FreeNAS CLI! Type 'help' to get started."
        )[0])
        output_msg("")

    def cd(self, ns):
        if not self.cwd.on_leave():
            return

        self.prev_path = self.path[:]
        self.path.append(ns)
        self.cwd.on_enter()

    def cd_up(self):
        if not self.cwd.on_leave():
            return

        self.prev_path = self.path[:]
        if len(self.path) > 1:
            del self.path[-1]
        self.cwd.on_enter()

    @property
    def cwd(self):
        return self.path[-1]

    def repl(self):
        readline.parse_and_bind('tab: complete')
        readline.set_completer(self.complete)

        self.greet()
        a = ShowUrlsCommand()
        try:
            format_output(a.run(self.context, None, None, None))
        except:
            output_msg(_('Cannot show GUI urls'))

        while True:
            try:
                line = six.moves.input(self.__get_prompt()).strip()
            except EOFError:
                six.print_()
                return
            except KeyboardInterrupt:
                six.print_()
                output_msg(_('User terminated command'))
                continue

            self.process(line)

    def find_in_scope(self, token, cwd=None):
        if not cwd:
            cwd = self.cwd

        if token in list(self.builtin_commands.keys()):
            return self.builtin_commands[token]

        cwd_namespaces = cwd.namespaces()
        cwd_commands = list(cwd.commands().items())

        for ns in cwd_namespaces:
            if token == ns.get_name():
                return ns

        for name, cmd in cwd_commands:
            if token == name:
                return cmd

        return None

    def eval_block(self, block, env=None, allow_break=False):
        if env is None:
            env = self.context.global_env

        for stmt in block:
            try:
                ret = self.eval(stmt, env)
            except BaseException as e:
                if self.context.variables.get('abort_on_errors'):
                    raise e

                continue

            if type(ret) is FlowControlInstruction:
                if ret.type == FlowControlInstructionType.BREAK:
                    if not allow_break:
                        raise SyntaxError("'break' cannot be used in this block")

                raise ret

    def eval(self, token, env=None, path=None, serialize_filter=None, input_data=None, dry_run=False):
        cwd = path[-1] if path else self.cwd
        path = path or []

        if self.start_from_root:
            path = self.root_path[:]
            self.start_from_root = False

        if env is None:
            env = self.context.global_env

        try:
            if isinstance(token, list):
                return [self.eval(i, env, path) for i in token]

            if isinstance(token, UnaryExpr):
                expr = self.eval(token.expr, env)
                return self.context.builtin_operators[token.op](expr)

            if isinstance(token, BinaryExpr):
                left = self.eval(token.left, env)
                right = self.eval(token.right, env)
                return self.context.builtin_operators[token.op](left, right)

            if isinstance(token, Literal):
                if token.type is list:
                    return [self.eval(i, env) for i in token.value]

                if token.type is dict:
                    return {k: self.eval(v, env) for k, v in token.value.items()}

                return token.value

            if isinstance(token, Symbol):
                try:
                    item = env.find(token.name)
                    return item.value if isinstance(item, Environment.Variable) else item
                except KeyError:
                    item = self.find_in_scope(token.name, cwd=cwd)
                    if item is not None:
                        return item

                # After all scope checks are done check if this is a
                # config environment var of the cli
                try:
                    return self.context.variables.variables[token.name]
                except KeyError:
                    pass
                raise SyntaxError(_('{0} not found'.format(token.name)))

            if isinstance(token, AssignmentStatement):
                expr = self.eval(token.expr, env)

                try:
                    self.context.variables.variables[token.name]
                    raise SyntaxError(_(
                        "{0} is an Environment Variable. Use `setenv` command to set it".format(token.name)
                    ))
                except KeyError:
                    pass
                if isinstance(token.name, Subscript):
                    array = self.eval(token.name.expr, env)
                    index = self.eval(token.name.index, env)
                    array[index] = expr
                    return

                try:
                    env.find(token.name).value = expr
                except KeyError:
                    env[token.name] = Environment.Variable(expr)

                return

            if isinstance(token, IfStatement):
                expr = self.eval(token.expr, env)
                body = token.body if expr else token.else_body
                local_env = Environment(self.context, outer=env)
                self.eval_block(body, local_env, False)
                return

            if isinstance(token, ForStatement):
                local_env = Environment(self.context, outer=env)
                expr = self.eval(token.expr, env)
                if isinstance(token.var, tuple):
                    for k, v in expr.items():
                        local_env[token.var[0]] = k
                        local_env[token.var[1]] = v
                        try:
                            self.eval_block(token.body, local_env, True)
                        except FlowControlInstruction as f:
                            if f.type == FlowControlInstructionType.BREAK:
                                return

                            raise f
                else:
                    for i in expr:
                        local_env[token.var] = i
                        try:
                            self.eval_block(token.body, local_env, True)
                        except FlowControlInstruction as f:
                            if f.type == FlowControlInstructionType.BREAK:
                                return

                            raise f

                return

            if isinstance(token, WhileStatement):
                local_env = Environment(self.context, outer=env)
                while True:
                    expr = self.eval(token.expr, env)
                    if not expr:
                        return

                    try:
                        self.eval_block(token.body, local_env, True)
                    except FlowControlInstruction as f:
                        if f.type == FlowControlInstructionType.BREAK:
                            return

                        raise f

            if isinstance(token, ReturnStatement):
                return FlowControlInstruction(
                    FlowControlInstructionType.RETURN,
                    self.eval(token.expr, env)
                )

            if isinstance(token, BreakStatement):
                return FlowControlInstruction(FlowControlInstructionType.BREAK)

            if isinstance(token, UndefStatement):
                del env[token.name]

            if isinstance(token, ExpressionExpansion):
                expr = self.eval(token.expr, env)
                return expr

            if isinstance(token, CommandCall):
                token = copy.deepcopy(token)
                success = True

                try:
                    if len(token.args) == 0:
                        if path[0] == self.context.root_ns:
                            self.path = self.root_path[:]
                            path.pop(0)
                        for i in path:
                            self.cd(i)

                        return

                    top = token.args.pop(0)
                    if top == '..':
                        if not path:
                            self.cd_up()
                            return

                        return self.eval(token, env, path=path[:-1])

                    if isinstance(top, Literal):
                        top = Symbol(top.value)

                    item = self.eval(top, env, path=path)

                    if isinstance(item, (six.string_types, int, bool)):
                        item = self.find_in_scope(str(item), cwd=cwd)

                    if isinstance(item, Namespace):
                        item.on_enter()
                        return self.eval(token, env, path=path+[item], dry_run=dry_run)

                    if isinstance(item, Command):
                        token_args = convert_to_literals(token.args)
                        args, kwargs, opargs = sort_args([self.eval(i, env) for i in token_args])
                        item.exec_path = path if len(path) >= 1 else self.path
                        if dry_run:
                            return item, cwd, args, kwargs, opargs

                        if isinstance(item, PipeCommand):
                            if serialize_filter:
                                ret = item.serialize_filter(self.context, args, kwargs, opargs)
                                if ret is not None:
                                    if 'filter' in ret:
                                        serialize_filter['filter'] += ret['filter']

                                    if 'params' in ret:
                                        serialize_filter['params'].update(ret['params'])

                            return item.run(self.context, args, kwargs, opargs, input=input_data)

                        return item.run(self.context, args, kwargs, opargs)
                except BaseException as err:
                    success = False
                    raise err
                finally:
                    env['_success'] = Environment.Variable(success)

                env['_success'] = Environment.Variable(False)
                raise SyntaxError("Command or namespace {0} not found".format(top.name))

            if isinstance(token, FunctionCall):
                args = list(map(lambda a: self.eval(a, env), token.args))
                func = env.find(token.name)
                if func:
                    self.context.call_stack.append(CallStackEntry(func.name, args, token.file, token.line, token.column))
                    result = func(*args)
                    self.context.call_stack.pop()
                    return result

                raise SyntaxError("Function {0} not found".format(token.name))

            if isinstance(token, Subscript):
                expr = self.eval(token.expr, env)
                index = self.eval(token.index, env)
                return expr[index]

            if isinstance(token, FunctionDefinition):
                env[token.name] = Function(self.context, token.name, token.args, token.body, env)
                return

            if isinstance(token, BinaryParameter):
                return token.left, token.op, self.eval(token.right, env)

            if isinstance(token, PipeExpr):
                if serialize_filter:
                    self.eval(token.left, env, path, serialize_filter=serialize_filter)
                    self.eval(token.right, env, path, serialize_filter=serialize_filter)
                    return

                cmd, cwd, args, kwargs, opargs = self.eval(token.left, env, path, dry_run=True)
                cwd.on_enter()
                self.context.pipe_cwd = cwd
                if isinstance(cmd, FilteringCommand):
                    # Do serialize_filter pass
                    filt = {"filter": [], "params": {}}
                    self.eval(token.right, env, path, serialize_filter=filt)
                    result = cmd.run(self.context, args, kwargs, opargs, filtering=filt)
                elif isinstance(cmd, PipeCommand):
                    result = cmd.run(self.context, args, kwargs, opargs, input=input_data)
                else:
                    result = cmd.run(self.context, args, kwargs, opargs)

                ret = self.eval(token.right, input_data=result)
                self.context.pipe_cwd = None
                if ret is None:
                    return result
                else:
                    return ret
                
            if isinstance(token, Redirection):
                with open(token.path, 'a+') as f:
                    format_output(self.eval(token.body, env, path), file=f)
                    return None

        except SystemExit as err:
            raise err

        except BaseException as err:
            raise err

        raise SyntaxError("Unknown AST token: {0}".format(token))

    def process(self, line):
        if len(line) == 0:
            return

        if line[0] == '!':
            self.builtin_commands['shell'].run(
                self.context, [line[1:]], {}, {})
            return

        if line[0] == '/':
            if line.strip() == '/':
                self.prev_path = self.path[:]
                self.path = self.root_path[:]
                return
            else:
                self.start_from_root = True
                line = line[1:]

        if line == '-':
            prev = self.prev_path[:]
            self.prev_path = self.path[:]
            self.path = prev
            return

        try:
            tokens = parse(line, '<stdin>')
            if not tokens:
                return

            for i in tokens:
                try:
                    ret = self.eval(i)
                except SystemExit as err:
                    raise err
                except BaseException as err:
                    output_msg('Error: {0}'.format(str(err)))
                    if len(self.context.call_stack) > 1:
                        output_msg('Call stack: ')
                        for i in self.context.call_stack:
                            output_msg('  ' + str(i))

                    if self.context.variables.get('debug'):
                        output_msg('Python call stack: ')
                        output_msg(traceback.format_exc())

                    return

                if ret:
                    output = self.context.variables.get('output')
                    if output:
                        with open(output, 'a+') as f:
                            format_output(ret, file=f)
                    else:
                        format_output(ret)
        except SyntaxError as e:
            output_msg(_('Syntax error: {0}'.format(str(e))))
        except CommandException as e:
            output_msg(_('Error: {0}'.format(str(e))))
            self.context.logger.error(e.stacktrace)
            if self.context.variables.get('debug'):
                output_msg(e.stacktrace)
        except RpcException as e:
            self.context.logger.error(str(e))
            output_msg(_('RpcException Error: {0}'.format(str(e))))
        except SystemExit as e:
            sys.exit(e)
        except Exception as e:
            output_msg(_('Unexpected Error: {0}'.format(str(e))))
            error_trace = traceback.format_exc()
            self.context.logger.error(error_trace)
            if self.context.variables.get('debug'):
                output_msg(error_trace)

    def get_relative_object(self, ns, tokens):
        ptr = ns
        while len(tokens) > 0:
            token = tokens.pop(0)

            if token == '..' and len(self.path) > 1:
                self.prev_path = self.path[:]
                ptr = self.path[-2]

            if issubclass(type(ptr), Namespace):
                if (
                    self.cached_values['rel_ptr'] == ptr and
                    self.cached_values['rel_ptr_namespaces'] is not None
                   ):
                    nss = self.cached_values['rel_ptr_namespaces']
                else:
                    # Try to somehow make the below work as it saves us one .namespace()
                    # lookup. BUt for now it does work and results in stale autocorrect
                    # options hence commenting
                    # if (
                    #     ptr == self.cached_values['obj'] and
                    #     self.cached_values['obj_namespaces'] is not None
                    #    ):
                    #     nss = self.cached_values['obj_namespaces']
                    # else:
                    nss = ptr.namespaces()
                    self.cached_values.update({
                        'rel_ptr': ptr,
                        'rel_ptr_namespaces': nss
                        })
                for ns in nss:
                    if ns.get_name() == token:
                        ptr = ns
                        break

                cmds = ptr.commands()
                if token in cmds:
                    return cmds[token]

                if token in self.builtin_commands:
                    return self.builtin_commands[token]

        return ptr

    def complete(self, text, state):
        readline_buffer = readline.get_line_buffer()
        tokens = shlex.split(readline_buffer.split('|')[-1].strip(), posix=False)

        if "|" in readline_buffer:
            choices = [x + ' ' for x in list(self.pipe_commands.keys())]
            options = [i for i in choices if i.startswith(text)]
            if state < len(options):
                return options[state]
            else:
                return None
        cwd = self.cwd

        if tokens:
            if tokens[0][0] == '/':
                cwd = self.root_path[0]

        obj = self.cached_values['obj']
        if (
            cwd != self.cached_values['rel_cwd'] or
            tokens != self.cached_values['rel_tokens'] or
            self.cached_values['obj'] is None
           ):
            obj = self.get_relative_object(cwd, tokens[:])
            self.cached_values.update({
                'rel_cwd': cwd,
                'rel_tokens': tokens,
                })

        if issubclass(type(obj), Namespace):
            if self.cached_values['obj'] != obj:
                obj_namespaces = obj.namespaces()
                new_choices = [x.get_name() for x in obj_namespaces] + list(obj.commands().keys())
                self.cached_values.update({
                    'obj': obj,
                    'choices': new_choices,
                    'obj_namespaces': obj_namespaces,
                })
            choices = self.cached_values['choices'][:]
            if (
                len(tokens) == 0 or
                (len(tokens) <= 1 and text not in ['', None])
               ):
                choices += list(self.base_builtin_commands.keys()) + ['..', '/', '-']
            elif 'help' not in choices:
                choices += ['help']
            choices = [i + ' ' for i in choices]

        elif issubclass(type(obj), Command):
            if (
                self.cached_values['obj'] != obj or
                self.cached_values['choices'] is None
               ):
                new_choices = obj.complete(self.context, tokens)
                self.cached_values.update({
                    'obj': obj,
                    'choices': new_choices,
                    'obj_namespaces': None,
                })
            choices = self.cached_values['choices'][:]
        else:
            choices = []

        options = [i for i in choices if i.startswith(text)]
        if state < len(options):
            return options[state]
        else:
            return None

    def sigint(self):
        pass

    def blank_readline(self):
        cols = get_terminal_size((80, 20)).columns
        text_len = len(readline.get_line_buffer()) + 2
        sys.stdout.write('\x1b[2K')
        sys.stdout.write('\x1b[1A\x1b[2K' * int(text_len / (cols or 80)))
        sys.stdout.write('\x1b[0G')

    def restore_readline(self):
        if not self.skip_prompt_print:
            sys.stdout.write(self.__get_prompt() + readline.get_line_buffer().rstrip())
            sys.stdout.flush()


def main():
    current_cli_logfile = os.path.join(CLI_LOG_DIR, 'freenascli.{0}.log'.format(os.getpid()))
    logging.basicConfig(filename=current_cli_logfile, level=logging.DEBUG)
    # create symlink to latest created cli log
    # but first check if previous exists and nuke it
    try:
        if platform.system() != 'Windows':
            latest_log = os.path.join(CLI_LOG_DIR, 'freenascli.latest.log')
            if os.path.lexists(latest_log):
                os.unlink(latest_log)
            os.symlink(current_cli_logfile, latest_log)
            # Try to set the permissions on this symlink to be readable, writable by all
            os.chmod(latest_log, 0o777)
    except OSError:
        # not there no probs or cannot make this symlink move on
        pass
    parser = argparse.ArgumentParser()
    parser.add_argument('uri', metavar='URI', nargs='?',
                        default='unix:')
    parser.add_argument('-m', metavar='MIDDLEWARECONFIG',
                        default=DEFAULT_MIDDLEWARE_CONFIGFILE)
    parser.add_argument('-c', metavar='CONFIG', default=DEFAULT_CLI_CONFIGFILE)
    parser.add_argument('-e', metavar='COMMANDS')
    parser.add_argument('-f', metavar='INPUT')
    parser.add_argument('-p', metavar='PASSWORD')
    parser.add_argument('-D', metavar='DEFINE', action='append')
    args = parser.parse_args()

    if os.environ.get('FREENAS_SYSTEM') != 'YES' and args.uri == 'unix:':
        args.uri = six.moves.input('Please provide FreeNAS IP: ')

    context = Context()
    context.argparse_parser = parser
    context.uri = args.uri
    context.parsed_uri = urlparse(args.uri)
    if context.parsed_uri.scheme == '':
        context.parsed_uri = urlparse("ws://" + args.uri)
    if context.parsed_uri.scheme == 'ws':
        context.uri = context.parsed_uri.hostname
    username = None
    if context.parsed_uri.hostname is None:
        context.hostname = 'localhost'
    else:
        context.hostname = context.parsed_uri.hostname
    if context.parsed_uri.scheme != 'unix' \
            and context.parsed_uri.netloc not in (
                    'localhost', '127.0.0.1', None):
        if context.parsed_uri.username is None:
            username = six.moves.input('Please provide a username: ')
            if context.parsed_uri.scheme == 'ssh':
                context.uri = 'ssh://{0}@{1}'.format(
                        username,
                        context.parsed_uri.hostname)
                if context.parsed_uri.port is not None:
                    context.uri = "{0}:{1}".format(
                            context.uri,
                            context.parsed_uri.port)
                context.parsed_uri = urlparse(context.uri)
        else:
            username = context.parsed_uri.username
        if args.p is None:
            args.p = getpass.getpass('Please provide a password: ')
        else:
            args.p = args.p

    context.read_middleware_config_file(args.m)
    context.variables.load(args.c)
    context.start(args.p)

    ml = MainLoop(context)
    context.ml = ml

    if username is not None:
        context.login(username, args.p)
        context.user = username
    elif context.parsed_uri.netloc in ('127.0.0.1', 'localhost') \
            or context.parsed_uri.scheme == 'unix':
        context.user = getpass.getuser()
        context.login(context.user, '')

    if args.D:
        for i in args.D:
            name, value = i.split('=')
            context.variables.set(name, value)

    if args.e:
        ml.process(args.e)
        return

    if args.f:
        try:
            f = sys.stdin if args.f == '-' else open(args.f)
            for line in f:
                ml.process(line.strip())

            f.close()
        except EnvironmentError as e:
            sys.stderr.write('Cannot open input file: {0}'.format(str(e)))
            sys.exit(1)

        return

    ml.repl()


if __name__ == '__main__':
    main()<|MERGE_RESOLUTION|>--- conflicted
+++ resolved
@@ -320,8 +320,6 @@
             self.entity_subscribers[i] = e
 
         def update_task(task):
-<<<<<<< HEAD
-=======
             if task['id'] not in self.pending_tasks:
                 self.pending_tasks[task['id']] = task
                 refresh_prompt()
@@ -330,34 +328,23 @@
                 del self.pending_tasks[task['id']]
                 refresh_prompt()
 
->>>>>>> f40fddbc
             if task['id'] in self.task_callbacks:
                 self.handle_task_callback(task)
 
             if self.variables.get('verbosity') > 1 and task['state'] in ('CREATED', 'FINISHED'):
                 output_msg_locked(_(
-<<<<<<< HEAD
-                    "Task #{0}: {1}".format(
-                        task['id'],
-=======
                     "Task #{0}: {1}: {2}".format(
                         task['id'],
                         tasks.translate(self, task['name'], task['args']),
->>>>>>> f40fddbc
                         task['state'].lower(),
                     )
                 ))
 
             if self.variables.get('verbosity') > 2 and task['state'] == 'WAITING':
                 output_msg_locked(_(
-<<<<<<< HEAD
-                    "Task #{0}: {1}".format(
-                        task['id'],
-=======
                     "Task #{0}: {1}: {2}".format(
                         task['id'],
                         tasks.translate(self, task['name'], task['args']),
->>>>>>> f40fddbc
                         task['state'].lower(),
                     )
                 ))
