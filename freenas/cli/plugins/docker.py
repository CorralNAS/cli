#
# Copyright 2016 iXsystems, Inc.
# All rights reserved
#
# Redistribution and use in source and binary forms, with or without
# modification, are permitted providing that the following conditions
# are met:
# 1. Redistributions of source code must retain the above copyright
#    notice, this list of conditions and the following disclaimer.
# 2. Redistributions in binary form must reproduce the above copyright
#    notice, this list of conditions and the following disclaimer in the
#    documentation and/or other materials provided with the distribution.
#
# THIS SOFTWARE IS PROVIDED BY THE AUTHOR ``AS IS'' AND ANY EXPRESS OR
# IMPLIED WARRANTIES, INCLUDING, BUT NOT LIMITED TO, THE IMPLIED
# WARRANTIES OF MERCHANTABILITY AND FITNESS FOR A PARTICULAR PURPOSE
# ARE DISCLAIMED.  IN NO EVENT SHALL THE AUTHOR BE LIABLE FOR ANY
# DIRECT, INDIRECT, INCIDENTAL, SPECIAL, EXEMPLARY, OR CONSEQUENTIAL
# DAMAGES (INCLUDING, BUT NOT LIMITED TO, PROCUREMENT OF SUBSTITUTE GOODS
# OR SERVICES; LOSS OF USE, DATA, OR PROFITS; OR BUSINESS INTERRUPTION)
# HOWEVER CAUSED AND ON ANY THEORY OF LIABILITY, WHETHER IN CONTRACT,
# STRICT LIABILITY, OR TORT (INCLUDING NEGLIGENCE OR OTHERWISE) ARISING
# IN ANY WAY OUT OF THE USE OF THIS SOFTWARE, EVEN IF ADVISED OF THE
# POSSIBILITY OF SUCH DAMAGE.
#
#####################################################################

import re
import gettext
from freenas.dispatcher.rpc import RpcException
from freenas.cli.namespace import (
    Namespace, EntityNamespace, Command, EntitySubscriberBasedLoadMixin,
    TaskBasedSaveMixin, CommandException, description, ConfigNamespace, RpcBasedLoadMixin
)
from freenas.cli.output import ValueType, Table, Sequence, read_value
from freenas.cli.utils import (
    TaskPromise, post_save, EntityPromise, get_item_stub, netmask_to_cidr, objname2id, objid2name
)
from freenas.utils import query as q
from freenas.cli.complete import NullComplete, EntitySubscriberComplete, EnumComplete, RpcComplete
from freenas.cli.console import Console
from freenas.utils import first_or_default


t = gettext.translation('freenas-cli', fallback=True)
_ = t.gettext


class DockerUtilsMixin(object):
    def get_host(self, o):
        h = self.context.entity_subscribers['docker.host'].query(('id', '=', o['host']), single=True)
        return h['name'] if h else None

    def get_hosts(self, o):
        return list(self.context.entity_subscribers['docker.host'].query(('id', 'in', o['hosts']), select='name')) or []

    def set_host(self, o, v):
        h = self.context.entity_subscribers['docker.host'].query(('name', '=', v), single=True)
        if h:
            o['host'] = h['id']
            return h['id']

    def set_netmask(entity, netmask):
        try:
            netmask_to_cidr(entity, netmask)
        except ValueError as error:
            raise CommandException(error)

    def set_name(self, obj, field, name):
        DockerUtilsMixin.check_name(name)
        obj[field] = name

    @staticmethod
    def check_name(name):
        if not re.match(r'[a-zA-Z0-9._-]*$', name):
            raise CommandException(_(
                'Invalid name: {0}. Only [a-zA-Z0-9._-] characters are allowed'.format(name)
            ))


@description("View information about Docker hosts")
class DockerHostNamespace(EntitySubscriberBasedLoadMixin, EntityNamespace):
    """
    The docker host namespace provides commands for listing data
    about Docker hosts available in the system.
    """
    def __init__(self, name, context):
        super(DockerHostNamespace, self).__init__(name, context)
        self.entity_subscriber_name = 'docker.host'
        self.primary_key_name = 'name'
        self.allow_create = False
        self.allow_edit = False

        self.add_property(
            descr='VM name',
            name='name',
            get='name',
            set=None,
            usersetable=False,
            list=True,
            usage=_('Name of Virtual Machine instance hosting a Docker service.')
        )

        self.add_property(
            descr='State',
            name='state',
            get='state',
            set=None,
            usersetable=False,
            list=True,
            usage=_('State of a Docker host service. Can be UP or DOWN.')
        )

        self.add_property(
            descr='Operating system',
            name='os',
            get='status.os',
            set=None,
            usersetable=False,
            list=False,
            usage=_('Name of the operating system hosting a Docker service.')
        )

        self.add_property(
            descr='Docker unique ID',
            name='docker_unique_id',
            get='status.unique_id',
            set=None,
            usersetable=False,
            list=False,
            usage=_('Unique ID of a Docker host.')
        )

        self.primary_key = self.get_mapping('name')


@description("Configure and manage Docker networks")
class DockerNetworkNamespace(EntitySubscriberBasedLoadMixin, TaskBasedSaveMixin, DockerUtilsMixin, EntityNamespace):
    """
    The docker network namespace provides commands for listing,
    creating, and managing Docker networks.
    """
    def __init__(self, name, context):
        super(DockerNetworkNamespace, self).__init__(name, context)
        self.entity_subscriber_name = 'docker.network'
        self.create_task = 'docker.network.create'
        self.delete_task = 'docker.network.delete'
        self.allow_edit = False
        self.primary_key_name = 'name'
        self.required_props = ['name']
        self.skeleton_entity = {
            'driver': 'bridge'
        }

        self.localdoc['CreateEntityCommand'] = ("""\
            Usage: create <name> <property>=<value>

            Examples:
                create with-my-subnet subnet="10.20.4.0/24" gateway=10.20.4.1 driver=bridge
                create docker-selects-subnet driver=bridge

            Creates a Docker network. If subnet and gateway properties are not specified
            the values will be selected by the docker engine.
            The driver property defaults to 'bridge'

            For a list of properties, see 'help properties'.""")

        self.entity_localdoc['DeleteEntityCommand'] = ("""\
            Usage: delete

            Deletes the specified Docker container.""")
        self.localdoc['ListCommand'] = ("""\
            Usage: show

            Lists all Docker containers. Optionally, filter or sort by property.
            Use 'help properties' to list available properties.

            Examples:
                show
                show | search name == foo""")

        self.add_property(
            descr='Host',
            name='host',
            get=self.get_host,
            set=self.set_host,
            usersetable=False,
            list=True,
            complete=EntitySubscriberComplete('host=', 'docker.host', lambda d: d['name']),
            usage=_('''\
            Name of Docker host instance owning network instance.
            Docker host name equals to name of Virtual Machine
            hosting Docker service.''')
        )

        self.add_property(
            descr='Name',
            name='name',
            get='name',
            set=lambda o, v: self.set_name(o, 'name', v),
            usersetable=False,
            list=True,
            usage=_('Name of a network.')
        )

        self.add_property(
            descr='Driver',
            name='driver',
            get='driver',
            usersetable=False,
            list=True,
            usage=_('Type of a docker network driver. Supported values : "bridge"'),
            enum=['bridge']
        )

        self.add_property(
            descr='Subnet',
            name='subnet',
            get='subnet',
            list=True,
            usersetable=False,
            usage=_("""\
            The subnet of the network in CIDR format. Specify the value between quotes.
            If left unspecified it will be selected by the docker engine
            """)
        )

        self.add_property(
            descr='Gateway',
            name='gateway',
            get='gateway',
            usersetable=False,
            usage=_("""\
            IPv4 address of the network's default gateway.
            If left unspecified it will be selected by the docker engine
            """),
            list=True
        )

        self.add_property(
            descr='Containers',
            name='containers',
            get=lambda o: [objid2name(self.context, 'docker.container', id) for id in o.get('containers')],
            createsetable=False,
            usersetable=False,
            usage=_("""\
            List of containers connected to the network.
            """),
            list=True,
            type=ValueType.ARRAY
        )

        self.primary_key = self.get_mapping('name')
        self.entity_commands = self.get_entity_commands

    def get_entity_commands(self, this):
        this.load()
        commands = {
            'connect': DockerNetworkConnectCommand(this),
            'disconnect': DockerNetworkDisconnectCommand(this)
        }

        return commands


@description("Connect container to a network")
class DockerNetworkConnectCommand(Command):
    """
    Usage: connect container=<container_name>

    Example:
        / docker network mynetwork connect container=mycontainer

    Connects container to a network.
    """
    def __init__(self, parent):
        self.parent = parent

    def run(self, context, args, kwargs, opargs):
        if not kwargs.get('container'):
            raise CommandException('Please specify container to connect to the network')
        tid = context.submit_task(
            'docker.network.connect',
            objname2id(context, 'docker.container', kwargs.get('container')),
            self.parent.entity['id']
        )
        return TaskPromise(context, tid)

    def complete(self, context, **kwargs):
        return [
            EntitySubscriberComplete('container=', 'docker.container', lambda c: q.get(c, 'names.0'))
        ]


@description("Disconnect container from a network")
class DockerNetworkDisconnectCommand(Command):
    """
    Usage: disconnect container=<container_name>

    Example:
        / docker network mynetwork disconnect container=mycontainer

    Disconnects container from a network.
    """
    def __init__(self, parent):
        self.parent = parent

    def run(self, context, args, kwargs, opargs):
        if not kwargs.get('container'):
            raise CommandException('Please specify container to disconnect from the network')
        tid = context.submit_task(
            'docker.network.disconnect',
            objname2id(context, 'docker.container', kwargs.get('container')),
            self.parent.entity['id']
        )
        return TaskPromise(context, tid)

    def complete(self, context, **kwargs):
        return [
            EntitySubscriberComplete('container=', 'docker.container', lambda c: q.get(c, 'names.0'))
        ]


@description("Configure and manage Docker containers")
class DockerContainerNamespace(EntitySubscriberBasedLoadMixin, TaskBasedSaveMixin, DockerUtilsMixin, EntityNamespace):
    """
    The docker container namespace provides commands for listing,
    creating, and managing Docker container.
    """
    def __init__(self, name, context):
        super(DockerContainerNamespace, self).__init__(name, context)
        self.entity_subscriber_name = 'docker.container'
        self.create_task = 'docker.container.create'
        self.update_task = 'docker.container.update'
        self.delete_task = 'docker.container.delete'
        self.primary_key_name = 'names.0'
        self.required_props = ['name', 'image']
        self.skeleton_entity = {
            'command': []
        }

        self.entity_localdoc['DeleteEntityCommand'] = ("""\
            Usage: delete

            Deletes the specified Docker container.""")
        self.localdoc['ListCommand'] = ("""\
            Usage: show

            Lists all Docker containers. Optionally, filter or sort by property.
            Use 'help properties' to list available properties.

            Examples:
                show
                show | search name == foo""")

        def get_ports(o):
            return {'{0}/{1}'.format(i['container_port'], i['protocol']): str(i['host_port']) for i in o['ports']}

        def set_ports(o, p):
            ports = []
            for k, v in p.items():
                protocol = 'TCP'
                if '/' in k:
                    container_port, protocol = k.split('/', 1)
                    protocol = protocol.upper()
                else:
                    container_port = k

                ports.append({
                    'container_port': int(container_port),
                    'host_port': int(v),
                    'protocol': protocol
                })

            o['ports'] = ports

        def get_volumes(o, ro):
            return {i['container_path']: i['host_path'] for i in o['volumes'] if i['readonly'] == ro}

        def set_volumes(o, vol, ro):
            volumes = []
            for k, v in vol.items():
                volumes.append({
                    'container_path': k,
                    'host_path': v,
                    'readonly': ro
                })

            o['volumes'] = volumes

        self.add_property(
            descr='Name',
            name='name',
            get='names.0',
            list=True,
            usage=_('Name of a container instance.')
        )

        self.add_property(
            descr='Running',
            name='running',
            get='running',
            set=None,
            usersetable=False,
            type=ValueType.BOOLEAN,
            list=True,
            usage=_('State of a container returned by a Docker service.')
        )

        self.add_property(
            descr='Image name',
            name='image',
            get='image',
            list=True,
            complete=EntitySubscriberComplete('image=', 'docker.image', lambda i: q.get(i, 'names.0')),
            strict=False,
            usage=_('Name of container image used to create an instance of a container.')
        )

        self.add_property(
            descr='Command',
            name='command',
            get='command',
<<<<<<< HEAD
            list=True,
=======
            usersetable=False,
            list=False,
>>>>>>> 99b7a024
            type=ValueType.ARRAY,
            usage=_('''\
            Command being run on a container (like /bin/sh).
            Can be a single string or a list of strings.''')
        )

        self.add_property(
            descr='Environment',
            name='environment',
            get='environment',
            list=False,
            type=ValueType.ARRAY,
            usage=_('''\
            Array of strings formed as KEY=VALUE.
            These are being converted to environment variables
            visible to a running container instance.''')
        )

        self.add_property(
            descr='Web UI URL',
            name='web_ui_url',
            get='web_ui_url',
            set=None,
            usersetable=False,
            list=True,
        )

        self.add_property(
            descr='Container host name',
            name='hostname',
            get='hostname',
            set=None,
            list=False,
            usage=_('''\
            Used to set host name of a container - like my_ubuntu_container.
            If not set explicitly it defaults in most cases
            to generating a random string as a container's host name.''')
        )

        self.add_property(
            descr='Host',
            name='host',
            get=self.get_host,
            set=self.set_host,
            list=True,
            complete=EntitySubscriberComplete('host=', 'docker.host', lambda d: d['name']),
            usage=_('''\
            Name of Docker host instance owning container instance.
            Docker host name equals to name of Virtual Machine
            hosting Docker service.''')
        )

        self.add_property(
            descr='Ports',
            name='ports',
            get=get_ports,
<<<<<<< HEAD
            set=set_ports,
            list=True,
            type=ValueType.DICT,
=======
            usersetable=False,
            list=False,
            type=ValueType.SET,
>>>>>>> 99b7a024
            usage=_('''\
            Array of strings used for defining network ports forwarding.
            Each of values should be formatted like:
            <container_port_number>/<tcp/udp>=<freenas_port_number>
            Ports are always being forwarded to a default FreeNAS box's
            network interface.''')
        )

        self.add_property(
            descr='Expose ports',
            name='expose_ports',
            get='expose_ports',
            list=True,
            type=ValueType.BOOLEAN,
            usage=_('''\
            Property defining whether or not ports which are defined in `ports`
            should be actually forwarded to FreeNAS (host machine).''')
        )

        self.add_property(
            descr='Autostart container',
            name='autostart',
            get='autostart',
<<<<<<< HEAD
            list=True,
=======
            usersetable=False,
            list=False,
>>>>>>> 99b7a024
            type=ValueType.BOOLEAN,
            usage=_('''\
            Defines if a container should be started automatically
            when a Docker host related to it goes UP''')
        )

        self.add_property(
            descr='Privileged container',
            name='privileged',
            get='privileged',
            usersetable=False,
            list=False,
            type=ValueType.BOOLEAN,
            usage=_('''\
            Defines if a container should started in priveleged mode.''')
        )

        self.add_property(
            descr='Interactive',
            name='interactive',
            get='interactive',
            list=False,
            type=ValueType.BOOLEAN,
            usage=_('''\
            Defines if container's standard input should act
            like it is open even if no console is attached to a container.
            Useful to keep alive a process (command) being run on a container
            which immediately exits when there is no standard input
            opened to it (i.e. /bin/bash or any other shell).''')
        )

        self.add_property(
            descr='Volumes',
            name='volumes',
            get=lambda o: get_volumes(o, False),
<<<<<<< HEAD
            set=lambda o, v: set_volumes(o, v, False),
            list=True,
            type=ValueType.DICT,
=======
            usersetable=False,
            list=False,
            type=ValueType.SET,
>>>>>>> 99b7a024
            usage=_('''\
            List of strings formatted like:
            <container_path>=<freenas_path>
            Defines which of FreeNAS paths should be exposed to a container.''')
        )

        self.add_property(
            descr='Readonly Volumes',
            name='ro_volumes',
            get=lambda o: get_volumes(o, True),
<<<<<<< HEAD
            set=lambda o, v: set_volumes(o, v, True),
            list=True,
            type=ValueType.DICT,
=======
            usersetable=False,
            list=False,
            type=ValueType.SET,
>>>>>>> 99b7a024
            usage=_('''\
            List of strings formatted like:
            <container_path>=<freenas_path>
            Defines which of FreeNAS paths should be exposed to a container.''')
        )

        self.add_property(
            descr='Capabilities Added',
            name='capabilities_add',
            get='capabilities_add',
            usersetable=False,
            list=False,
            type=ValueType.SET,
            usage=_('''\
            List of Linux capabilities added to the
            capabilities of docker container.''')
        )

        self.add_property(
            descr='Capabilities Dropped',
            name='capabilities_drop',
            get='capabilities_drop',
            usersetable=False,
            list=False,
            type=ValueType.SET,
            usage=_('''\
            List of Linux capabilities removed from the
            capabilities of docker container.''')
        )

        self.add_property(
            descr='Version',
            name='version',
            get='version',
<<<<<<< HEAD
            list=True,
=======
            usersetable=False,
            list=False,
>>>>>>> 99b7a024
            type=ValueType.NUMBER,
            usage=_('''\
            Version of container image read from FreeNAS metadata''')
        )

        self.add_property(
            descr='DHCP Enabled',
            name='dhcp',
            get='bridge.dhcp',
<<<<<<< HEAD
            list=True,
            condition=lambda o: q.get(o, 'bridge.enabled'),
=======
            usersetable=False,
            list=False,
            condition=lambda o: q.get(o, 'bridge.enable'),
>>>>>>> 99b7a024
            usage=_('''\
            Defines if container will have it's IP address acquired via DHCP.'''),
        )

        self.add_property(
            descr='Container address',
            name='address',
            get='bridge.address',
            list=False,
            condition=lambda o: q.get(o, 'bridge.enable'),
            usage=_('''\
            IP address of a container when it's set to a bridged mode.'''),
        )

        self.add_property(
            descr='Container Mac address',
            name='macaddress',
            get='bridge.macaddress',
            usersetable=False,
            list=False,
            condition=lambda o: q.get(o, 'bridge.enable'),
            usage=_('''\
            IP address of a container when it's set to a bridged mode.'''),
        )

        self.primary_key = self.get_mapping('name')
        self.entity_commands = self.get_entity_commands

    def commands(self):
        ret = super(DockerContainerNamespace, self).commands()
        ret['create'] = DockerContainerCreateCommand(self)
        return ret

    def get_entity_commands(self, this):
        this.load()
        commands = {
            'start': DockerContainerStartCommand(this),
            'stop': DockerContainerStopCommand(this),
            'console': DockerContainerConsoleCommand(this),
            'exec': DockerContainerExecConsoleCommand(this),
            'readme': DockerContainerReadmeCommand(this),
            'clone': DockerContainerCloneCommand(this),
            'commit': DockerContainerCommitCommand(this)
        }
        if this.entity and not this.entity.get('interactive'):
            commands['logs'] = DockerContainerLogsCommand(this)

        return commands


@description("Configure and manage Docker container images")
class DockerImageNamespace(EntitySubscriberBasedLoadMixin, DockerUtilsMixin, EntityNamespace):
    """
    The docker image namespace provides commands for listing,
    creating, and managing Docker container images.
    """
    default_images = []

    def __init__(self, name, context):
        super(DockerImageNamespace, self).__init__(name, context)
        self.entity_subscriber_name = 'docker.image'
        self.primary_key_name = 'names.0'
        self.allow_create = False
        self.allow_edit = False
        self.entity_localdoc['DeleteEntityCommand'] = ("""\
            Usage: delete

            Deletes the specified Docker container image.""")
        self.localdoc['ListCommand'] = ("""\
            Usage: show

            Lists all Docker container images. Optionally, filter or sort by property.
            Use 'help properties' to list available properties.

            Examples:
                show
                show | search name == foo""")

        if not DockerImageNamespace.default_images:
            DockerImageNamespace.load_collection_images(context)

        self.add_property(
            descr='Name',
            name='name',
            get='names.0',
            set=None,
            usersetable=False,
            list=True,
            usage=_('Name of a Docker container image')
        )

        self.add_property(
            descr='Size',
            name='size',
            get='size',
            set=None,
            usersetable=False,
            list=True,
            type=ValueType.SIZE,
            usage=_('Size of a Docker container image on a Docker host.')
        )

        self.add_property(
            descr='Created at',
            name='created_at',
            get='created_at',
            set=None,
            usersetable=False,
            list=True,
            usage=_('Creation time of a Docker container image.')
        )

        self.add_property(
            descr='Host',
            name='host',
            get=self.get_hosts,
            set=None,
            usersetable=False,
            list=False,
            type=ValueType.SET,
            usage=_('Names of a Docker hosts storing this container image.')
        )

        self.add_property(
            descr='Version',
            name='version',
            get='presets.version',
            usersetable=False,
            list=True,
            type=ValueType.NUMBER,
            usage=_('''\
            Version of container image read from FreeNAS metadata''')
        )

        self.primary_key = self.get_mapping('name')
        self.extra_commands = {
            'pull': DockerImagePullCommand(self),
            'search': DockerImageSearchCommand(),
            'list': DockerImageListCommand(),
            'readme': DockerImageReadmeCommand(),
            'flush_cache': DockerImageFlushCacheCommand()
        }

        self.entity_commands = lambda this: {
            'delete': DockerImageDeleteCommand(this)
        }

    @staticmethod
    def load_collection_images(context):
        def refresh_images(i):
            DockerImageNamespace.default_images.clear()
            if isinstance(i, RpcException):
                return
            DockerImageNamespace.default_images.extend(list(i))

        def fetch(collection):
            if collection:
                collection_entity = context.entity_subscribers['docker.collection'].query(
                    ('id', '=', collection),
                    single=True
                )
                if collection_entity:
                    context.call_async(
                        'docker.collection.get_entries',
                        lambda r: refresh_images(r),
                        collection
                    )

        context.call_async(
            'docker.config.get_config',
            lambda r: fetch(r.get('default_collection'))
        )


@description("Configure Docker general settings")
class DockerConfigNamespace(DockerUtilsMixin, ConfigNamespace):
    """
    The docker config namespace provides commands for listing,
    and managing Docker general settings.
    """
    def __init__(self, name, context):
        super(DockerConfigNamespace, self).__init__(name, context)
        self.config_call = "docker.config.get_config"
        self.update_task = 'docker.config.update'

        self.add_property(
            descr='Default Docker host',
            name='default_host',
            get=lambda o: self.get_host({'host': o['default_host']}),
            set=lambda o, v: q.set(o, 'default_host', self.set_host({}, v)),
            complete=EntitySubscriberComplete('default_host=', 'docker.host', lambda d: d['name']),
            usage=_('''\
            Name of a Docker host selected by default for any
            container or container image operations
            when there is no `host` parameter set explicitly in a command.''')
        )

        self.add_property(
            descr='Forward Docker remote API to host',
            name='api_forwarding',
            get=lambda o: self.get_host({'host': o['default_host']}),
            set=lambda o, v: q.set(o, 'default_host', self.set_host({}, v)),
            complete=EntitySubscriberComplete('default_host=', 'docker.host', lambda d: d['name']),
            usage=_('''\
            Defines which (if any) Docker host - Virtual Machine hosting
            a Docker service - should expose their standard remote HTTP API
            at FreeNAS's default network interface.''')
        )

        self.add_property(
            descr='Docker remote API forwarding',
            name='api_forwarding_enable',
            get='api_forwarding_enable',
            set='api_forwarding_enable',
            type=ValueType.BOOLEAN,
            usage=_('''\
            Used for enabling/disabling Docker HTTP API forwarding
            to FreeNAS's default network interface.''')
        )

        self.add_property(
            descr='Default DockerHub collection',
            name='default_collection',
            get=lambda o: context.call_sync(
                'docker.collection.query',
                [('id', '=', o['default_collection'])],
                {'single': True, 'select': 'name'}
            ),
            set=lambda o, v: q.set(o, 'default_collection', context.call_sync(
                'docker.collection.query',
                [('name', '=', v)],
                {'single': True, 'select': 'id'}
            )),
            complete=RpcComplete('default_collection=', 'docker.collection.query', lambda o: o['name']),
            usage=_('''\
            Used for setting a default DockerHub container images collection,
            which later is being used in tab completion in other 'docker' namespaces.
            Collection equals to DockerHub username''')
        )

    def load(self):
        if self.saved:
            DockerImageNamespace.load_collection_images(self.context)
        super(DockerConfigNamespace, self).load()


@description("Configure and manage Docker container collections")
class DockerCollectionNamespace(EntitySubscriberBasedLoadMixin, TaskBasedSaveMixin, DockerUtilsMixin, EntityNamespace):
    """
    The docker collection namespace provides commands for listing,
    creating, and managing Docker container collections.
    """
    def __init__(self, name, context):
        super(DockerCollectionNamespace, self).__init__(name, context)
        self.entity_subscriber_name = 'docker.collection'
        self.create_task = 'docker.collection.create'
        self.update_task = 'docker.collection.update'
        self.delete_task = 'docker.collection.delete'
        self.primary_key_name = 'name'
        self.required_props = ['name', 'collection']
        self.skeleton_entity = {
            'match_expr': ''
        }

        self.localdoc['CreateEntityCommand'] = ("""\
            Usage: create <name> collection=<collection> <refine>=<refine>

            Examples: create my_collection collection=freenas
                      create my_collection collection=freenas refine=plex

            Creates a known Docker container collection to simplify DockerHub browsing.

            Collection is going to contain DockerHub images of 'collection='
            DockerHub user which names do contain 'refine=' parameter value in their name.

            For a list of properties, see 'help properties'.""")
        self.entity_localdoc['SetEntityCommand'] = ("""\
            Usage: set <property>=<value> ...

            Examples: set name=new_collection_name
                      set collection=linuxserver
                      set refine=s3

            Sets a Docker collection property. For a list of properties, see 'help properties'.""")
        self.entity_localdoc['DeleteEntityCommand'] = ("""\
            Usage: delete

            Deletes the specified Docker collection.""")
        self.localdoc['ListCommand'] = ("""\
            Usage: show

            Lists all Docker collections. Optionally, filter or sort by property.
            Use 'help properties' to list available properties.

            Examples:
                show
                show | search name == foo""")

        self.add_property(
            descr='Name',
            name='name',
            get='name',
            list=True,
            usage=_("The name of the collection.")
        )

        self.add_property(
            descr='DockerHub collection name',
            name='collection',
            get='collection',
            list=True,
            usage=_("The name of theDockerHub collection.")
        )

        self.add_property(
            descr='Search refinement string',
            name='refine',
            get='match_expr',
            list=False,
            usage=_("""
            Collection contains images from a selected DockerHub collection
            which do contain 'refine' parameter value in their name.""")
        )

        self.primary_key = self.get_mapping('name')

        self.entity_namespaces = lambda this: [
            CollectionImagesNamespace('image', self.context, this)
        ]


@description("Container collection images operations")
class CollectionImagesNamespace(RpcBasedLoadMixin, EntityNamespace):
    """
    The docker collection image namespace provides commands for listing,
    creating, and managing images which belong to a specific
    Docker container collection.
    """
    def __init__(self, name, context, parent):
        super(CollectionImagesNamespace, self).__init__(name, context)
        self.query_call = 'docker.collection.full_query'
        self.primary_key_name = 'name'
        self.allow_create = False
        self.allow_edit = False
        self.call_timeout = 300
        self.parent = parent

        if self.parent and self.parent.entity:
            self.extra_query_params = [
                ('id', '=', self.parent.entity.get('id'))
            ]
            self.extra_query_options = {
                'select': 'images',
                'single': True
            }

        self.add_property(
            descr='Name',
            name='name',
            get='name',
            usersetable=False,
            list=True,
            usage=_("Name of the image")
        )

        self.add_property(
            descr='Description',
            name='description',
            get='description',
            usersetable=False,
            list=True,
            usage=_("Description of the image")
        )

        self.add_property(
            descr='Pull count',
            name='pull_count',
            get='pull_count',
            usersetable=False,
            list=True,
            type=ValueType.NUMBER,
            usage=_("Pull count of the image")
        )

        self.add_property(
            descr='Star count',
            name='star_count',
            get='star_count',
            usersetable=False,
            list=True,
            type=ValueType.NUMBER,
            usage=_("Star count of the image")
        )

        self.add_property(
            descr='Version',
            name='version',
            get='presets.version',
            usersetable=False,
            list=True,
            usage=_('''\
            Version of container image read from FreeNAS metadata''')
        )

        self.primary_key = self.get_mapping('name')
        self.entity_commands = lambda this: {
            'pull': CollectionImagePullCommand(this)
        }

    def query(self, params, options):
        result = super(CollectionImagesNamespace, self).query([], {})

        return q.query(result, *params, **options)

    def get_one(self, name):
        return self.query(
            [(self.primary_key_name, '=', name)],
            {'single': True}
        )


@description("Pull container image from Docker Hub to Docker host")
class DockerImagePullCommand(Command):
    """
    Usage: pull <name> host=<host>

    Example: pull debian:latest
             pull debian:latest host=my_docker_host
             pull name=debian:latest host=my_docker_host

    Pulls container image from Docker Hub to selected Docker host.
    If no host is specified, then default Docker host is selected.
    """
    def __init__(self, parent):
        self.parent = parent

    def run(self, context, args, kwargs, opargs):
        if not args and not kwargs:
            raise CommandException(_("Pull requires more arguments, see 'help pull' for more information"))
        if len(args) > 1:
            raise CommandException(_("Wrong syntax for pull, see 'help create' for more information"))

        if len(args) == 1:
            if 'name' in kwargs:
                raise CommandException(_("Both implicit and explicit 'name' parameters are specified."))
            else:
                kwargs['name'] = args.pop(0)

        if 'name' not in kwargs:
            raise CommandException(_('Please specify image name'))
        else:
            name = kwargs.pop('name')

        host = kwargs.get('host')
        hostid = None
        if host:
            hostid = context.entity_subscribers['docker.host'].query(('name', '=', host), single=True, select='id')

        ns = get_item_stub(context, self.parent, name)

        tid = context.submit_task('docker.image.pull', name, hostid, callback=lambda s, t: post_save(ns, s, t))

        return EntityPromise(context, tid, ns)

    def complete(self, context, **kwargs):
        return [
            EnumComplete('name=', q.query(DockerImageNamespace.default_images, select='name')),
            EntitySubscriberComplete('host=', 'docker.host', lambda d: d['name'])
        ]


@description("Pull collection container image from Docker Hub to Docker host")
class CollectionImagePullCommand(Command):
    """
    Usage: pull host=<host>

    Example: pull
             pull host=my_docker_host

    Pulls container image from Docker Hub to selected Docker host.
    If no host is specified, then default Docker host is selected.
    """
    def __init__(self, parent):
        self.parent = parent

    def run(self, context, args, kwargs, opargs):
        host = kwargs.get('host')
        hostid = None
        name = self.parent.entity['name']
        if host:
            hostid = context.entity_subscribers['docker.host'].query(('name', '=', host), single=True, select='id')

        tid = context.submit_task('docker.image.pull', name, hostid)

        return TaskPromise(context, tid)

    def complete(self, context, **kwargs):
        return [
            EntitySubscriberComplete('host=', 'docker.host', lambda d: d['name'])
        ]


@description("Search Docker Hub for an image matching a given name")
class DockerImageSearchCommand(Command):
    """
    Usage: search <name>

    Example: search plex
             search name=plex

    Searches Docker Hub for an image matching a given name.
    Specified name can be just a part of a full image name.
    """
    def run(self, context, args, kwargs, opargs):
        if len(args) != 1 and 'name' not in kwargs:
            raise CommandException("Please specify fragment of the image name")

        name = kwargs.get('name') or args[0]

        return Table(context.call_sync('docker.image.search', name), [
            Table.Column('Name', 'name', width=30),
            Table.Column('Description', 'description')
        ])

    def complete(self, context, **kwargs):
        return [
            NullComplete('name=')
        ]


@description("Get a list of canned FreeNAS docker images")
class DockerImageListCommand(Command):
    """
    Usage: canned
    """
    def run(self, context, args, kwargs, opargs):
        return Table(DockerImageNamespace.default_images, [
            Table.Column('Name', 'name', width=30),
            Table.Column('Description', 'description')
        ])


@description("Get full description of container image")
class DockerImageReadmeCommand(Command):
    """
    Usage: readme <name>

    Example: readme plex
             readme name=plex

    Returns full description of a given container image.
    """
    def run(self, context, args, kwargs, opargs):
        if len(args) != 1 and 'name' not in kwargs:
            raise CommandException("Please specify the image name")

        name = kwargs.get('name') or args[0]

        readme = context.call_sync('docker.image.readme', name)
        if readme:
            return Sequence(readme)
        else:
            return Sequence("Image {0} readme does not exist".format(args[0]))

    def complete(self, context, **kwargs):
        return [
            NullComplete('name=')
        ]


@description("Delete all cached Docker container images")
class DockerImageFlushCacheCommand(Command):
    """
    Usage: flush_cache

    Example: flush_cache

    Deletes all cached Docker container images.
    """
    def run(self, context, args, kwargs, opargs):
        tid = context.submit_task('docker.image.flush')

        return TaskPromise(context, tid)


@description("Delete cached container image")
class DockerImageDeleteCommand(Command):
    """
    Usage: delete host=<host>

    Example: delete
             delete host=docker_host_0

    Deletes cached container image.
    When no host is specified image is going to be deleted
    from all available Docker hosts at once.
    """
    def __init__(self, parent):
        self.parent = parent

    def run(self, context, args, kwargs, opargs):
        host = kwargs.get('host', None)
        name = q.get(self.parent.entity, 'names.0')

        if host:
            host = context.call_sync('docker.host.query', [('name', '=', host)], {'single': True, 'select': 'id'})
            if not host:
                raise CommandException(_('Docker host {0} not found'.format(kwargs.get('host'))))

            if host not in self.parent.entity['hosts']:
                raise CommandException(_('Image {0} does not exist on {1}'.format(
                    name,
                    kwargs.get('host')
                )))

        tid = context.submit_task(
            'docker.image.delete',
            name,
            host,
            callback=lambda s, t: post_save(self.parent, s, t)
        )

        return TaskPromise(context, tid)

    def complete(self, context, **kwargs):
        return [
            EnumComplete(
                'host=',
                context.entity_subscribers['docker.host'].query(
                    ('id', 'in', self.parent.entity['hosts']),
                    select='name'
                )
            )
        ]


class DockerContainerCreateCommand(Command):
    """
    Usage: create <name> image=<image> command=<command> hostname=<hostname>
                  host=<host> expose_ports=<expose_ports>
                  autostart=<autostart> interactive=<interactive>
                  ...
                  <ENVIRONMENT_NAME>=<VALUE>
                  port:<CONTAINER_PORT>/<PROTOCOL>=<HOST_PORT>
                  volume:<CONTAINER_PATH>=<HOST_PATH>

    Examples: create my-ubuntu-container image=ubuntu:latest interactive=yes
              create my-ubuntu-container image=ubuntu:latest interactive=yes
                     VAR1=VALUE1 VAR2=2
              create my-container image=dockerhub_image_name
                     host=docker_host_vm_name hostname=container_hostname
              create my-container image=dockerhub_image_name autostart=yes
              create my-container image=dockerhub_image_name
                     port:8443/TCP=8443 port:1234/UDP=12356
                     expose_ports=yes
              create my-container image=dockerhub_image_name
                     volume:/container/directory=/mnt/my_pool/container_data
              create bridged-and-static-ip image=ubuntu:latest interactive=yes
                     bridged=yes bridge_address=10.20.0.180
              create bridged-and-dhcp image=ubuntu:latest interactive=yes
                     bridged=yes dhcp=yes
              create bridged-and-dhcp-macaddr image=ubuntu:latest interactive=yes
                     bridged=yes dhcp=yes bridge_macaddress=01:02:03:04:05:06

    Environment variables are provided as any number of uppercase KEY=VALUE
    elements.
    The same applies to sequences of port:<CONTAINER_PORT>/<PROTOCOL>=<HOST_PORT>
    and volume:<CONTAINER_PATH>=<HOST_PATH> elements.

    Creates a Docker container. For a list of properties, see 'help properties'.
    """
    def __init__(self, parent):
        self.parent = parent

    def run(self, context, args, kwargs, opargs):
        if not kwargs.get('name') and not args:
            raise CommandException('name is a required property')

        if not kwargs.get('image'):
            raise CommandException('image is a required property')

        name = kwargs.get('name') or args[0]

        DockerUtilsMixin.check_name(name)

        image = context.entity_subscribers['docker.image'].query(('names.0', 'in', kwargs['image']), single=True)
        if not image:
            image = q.query(DockerImageNamespace.default_images, ('name', '=', kwargs['image']), single=True)

        command = kwargs.get('command', [])
        command = command if isinstance(command, (list, tuple)) else [command]
        env = ['{0}={1}'.format(k, v) for k, v in kwargs.items() if k.isupper()]
        presets = image.get('presets') or {} if image else {}
        ports = presets.get('ports', [])
        volumes = presets.get('static_volumes', [])

        for k, v in kwargs.items():
            if k.startswith('volume:'):
                _, container_path = k.split(':', maxsplit=1)
                volumes.append({
                    'container_path': container_path,
                    'host_path': v,
                    'readonly': False
                })

            if k.startswith('ro_volume:'):
                _, container_path = k.split(':', maxsplit=1)
                volumes.append({
                    'container_path': container_path,
                    'host_path': v,
                    'readonly': True
                })

            if k.startswith('port:'):
                _, portspec = k.split(':', maxsplit=1)
                port, protocol = portspec.split('/', maxsplit=1)
                protocol = protocol.upper()
                try:
                    port = int(port)
                except ValueError:
                    continue

                if protocol not in ('TCP', 'UDP'):
                    continue

                mapping = first_or_default(lambda m: m['container_port'] == port and m['protocol'] == protocol, ports)
                if mapping:
                    mapping['host_port'] = v
                    continue

                ports.append({
                    'container_port': port,
                    'host_port': v,
                    'protocol': protocol
                })

        create_args = {
            'names': [name],
            'image': kwargs['image'],
            'host': kwargs.get('host'),
            'hostname': kwargs.get('hostname'),
            'command': command,
            'environment': env,
            'volumes': volumes,
            'ports': ports,
            'autostart': read_value(kwargs.get('autostart', 'no'), ValueType.BOOLEAN),
            'expose_ports': read_value(
                kwargs.get('expose_ports', q.get(presets, 'expose_ports', False)),
                ValueType.BOOLEAN
            ),
            'interactive': read_value(
                kwargs.get('interactive', q.get(presets, 'interactive', False)),
                ValueType.BOOLEAN
            ),
            'bridge': {
                'enable': read_value(
                    kwargs.get('bridged', q.get(presets, 'bridge.enable', False)),
                    ValueType.BOOLEAN
                ),
                'dhcp': read_value(
                    kwargs.get('dhcp', q.get(presets, 'bridge.dhcp', False)),
                    ValueType.BOOLEAN
                ),
                'address': kwargs.get('bridge_address'),
                'macaddress': kwargs.get('bridge_macaddress')
            },
            'capabilities_add': read_value(
                kwargs.get('capabilities_add', q.get(presets, 'capabilities_add', [])),
                ValueType.SET
            ),
            'capabilities_drop': read_value(
                kwargs.get('capabilities_drop', q.get(presets, 'capabilities_drop', [])),
                ValueType.SET
            ),
            'privileged': read_value(
                kwargs.get('privileged', q.get(presets, 'privileged', False)),
                ValueType.BOOLEAN
            )
        }

        ns = get_item_stub(context, self.parent, name)

        tid = context.submit_task(self.parent.create_task, create_args, callback=lambda s, t: post_save(ns, s, t))
        return EntityPromise(context, tid, ns)

    def complete(self, context, **kwargs):
        props = []
        name = q.get(kwargs, 'kwargs.image')
        if name:
            image = context.entity_subscribers['docker.image'].query(('names', 'in', name), single=True)
            if not image:
                image = q.query(DockerImageNamespace.default_images, ('name', '=', name), single=True)

            if image and image['presets']:
                presets = image['presets']
                caps_add = ','.join(presets['capabilities_add'])
                caps_drop = ','.join(presets['capabilities_drop'])
                props += [NullComplete('{id}='.format(**i)) for i in presets['settings']]
                props += [NullComplete(('ro_' if v.get('readonly') else '') + 'volume:{container_path}='.format(**v)) for v in presets['volumes']]
                props += [NullComplete('port:{container_port}/{protocol}='.format(**v)) for v in presets['ports']]
                if caps_add:
                    props += NullComplete('capabilities_add={0}'.format(caps_add))
                if caps_drop:
                    props += NullComplete('capabilities_drop={0}'.format(caps_drop))

        available_images = q.query(DockerImageNamespace.default_images, select='name')
        available_images += context.entity_subscribers['docker.image'].query(select='names.0')
        available_images = list(set(available_images))

        return props + [
            NullComplete('name='),
            NullComplete('command='),
            NullComplete('hostname='),
            NullComplete('bridge_address='),
            NullComplete('bridge_macaddress='),
            NullComplete('volume:'),
            NullComplete('capabilities_add='),
            NullComplete('capabilities_drop='),
            NullComplete('ro_volume:'),
            NullComplete('port:'),
            EnumComplete('image=', available_images),
            EntitySubscriberComplete('host=', 'docker.host', lambda i: q.get(i, 'name')),
            EnumComplete('interactive=', ['yes', 'no']),
            EnumComplete('autostart=', ['yes', 'no']),
            EnumComplete('expose_ports=', ['yes', 'no']),
            EnumComplete('bridged=', ['yes', 'no']),
            EnumComplete('dhcp=', ['yes', 'no']),
            EnumComplete('privileged=', ['yes', 'no']),
        ]


@description("Start container")
class DockerContainerStartCommand(Command):
    """
    Usage: start

    Example:
    Start single container:
        start
    Start all containers on the system using CLI scripting:
        for (i in $(docker container show)) { / docker container ${i["names"][0]} start }

    Starts a container.
    """
    def __init__(self, parent):
        self.parent = parent

    def run(self, context, args, kwargs, opargs):
        tid = context.submit_task('docker.container.start', self.parent.entity['id'])
        return TaskPromise(context, tid)


@description("Stop container")
class DockerContainerStopCommand(Command):
    """
    Usage: stop

    Example: stop

    Stops a container.
    """
    def __init__(self, parent):
        self.parent = parent

    def run(self, context, args, kwargs, opargs):
        tid = context.submit_task('docker.container.stop', self.parent.entity['id'])
        return TaskPromise(context, tid)


@description("Start Docker container console")
class DockerContainerConsoleCommand(Command):
    """
    Usage: console

    Examples: console

    Connects to a container's serial console.
    For interactive containers it's a console of primary process,
    for non-interactive ones, this command is executing /bin/sh.
    ^] returns to CLI
    """
    def __init__(self, parent):
        self.parent = parent

    def run(self, context, args, kwargs, opargs):
        exec_id = context.call_sync('docker.container.request_interactive_console', self.parent.entity['id'])

        console = Console(context, exec_id)
        console.start()


@description("Show standard output of container's primary process.")
class DockerContainerLogsCommand(Command):
    """
    Usage: logs

    Examples: logs

    Shows standard output of non-interactive container's primary process.
    ^] returns to CLI
    """
    def __init__(self, parent):
        self.parent = parent

    def run(self, context, args, kwargs, opargs):
        console = Console(context, self.parent.entity['id'])
        console.start()


@description("Create a new process inside of a container and attach a serial console to that process")
class DockerContainerExecConsoleCommand(Command):
    """
    Usage: exec <command>

    Examples: exec /bin/sh

    Creates and attaches console to a new process on a container.
    ^] returns to CLI
    """
    def __init__(self, parent):
        self.parent = parent

    def run(self, context, args, kwargs, opargs):
        if not len(args):
            raise CommandException('Please specify a command to run on a container')

        exec_id = context.call_sync('docker.container.create_exec', self.parent.entity['id'], args[0])
        console = Console(context, exec_id)
        console.start()


@description("Display container's image readme from Dockerhub")
class DockerContainerReadmeCommand(Command):
    """
    Usage: readme

    Examples: readme

    Displays container's image readme from Dockerhub
    """
    def __init__(self, parent):
        self.parent = parent

    def run(self, context, args, kwargs, opargs):
        readme = context.call_sync('docker.image.readme', self.parent.entity['image'].split(':')[0])
        if not readme:
            readme = 'Selected container\'s image does not have readme entry'
        return Sequence(readme)


@description("Clones a Docker container into a new container instance")
class DockerContainerCloneCommand(Command):
    """
    Usage: clone name=<name>

    Example: clone name=test_container_clone

    Clones a Docker container
    into a new container instance.
    """

    def __init__(self, parent):
        self.parent = parent

    def run(self, context, args, kwargs, opargs):
        if len(args) == 1:
            kwargs['name'] = args[0]

        new_name = kwargs.pop('name')
        if not new_name:
            raise CommandException(_('Name of a new container has to be specified'))

        tid = context.submit_task(
            'docker.container.clone',
            self.parent.entity['id'],
            new_name
        )

        return TaskPromise(context, tid)

    def complete(self, context, **kwargs):
        return [
            NullComplete('name='),
        ]


@description("Commits a new image from existing Docker container")
class DockerContainerCommitCommand(Command):
    """
    Usage: commit name=<name> tag=<tag>

    Example: clone name="my_repository/test_image" tag=my_tag

    Commits a new image from an existing Docker container
    """

    def __init__(self, parent):
        self.parent = parent

    def run(self, context, args, kwargs, opargs):
        if len(args) == 1:
            kwargs['name'] = args[0]

        new_name = kwargs.pop('name')
        if not new_name:
            raise CommandException(_('Name of a new image has to be specified'))

        tag = kwargs.get('tag')

        tid = context.submit_task(
            'docker.container.commit',
            self.parent.entity['id'],
            new_name,
            tag
        )

        return TaskPromise(context, tid)

    def complete(self, context, **kwargs):
        return [
            NullComplete('name='),
            NullComplete('tag='),
        ]


@description("Configure and manage Docker hosts, images and containers")
class DockerNamespace(Namespace):
    """
    The docker namespace provides commands for listing,
    creating, and managing hosts, images and containers.
    """
    def __init__(self, name, context):
        super(DockerNamespace, self).__init__(name)
        self.context = context

    def namespaces(self):
        return [
            DockerHostNamespace('host', self.context),
            DockerContainerNamespace('container', self.context),
            DockerNetworkNamespace('network', self.context),
            DockerImageNamespace('image', self.context),
            DockerConfigNamespace('config', self.context),
            DockerCollectionNamespace('collection', self.context)
        ]


def _init(context):
    context.attach_namespace('/', DockerNamespace('docker', context))
    context.map_tasks('docker.config.*', DockerConfigNamespace)
    context.map_tasks('docker.container.*', DockerContainerNamespace)
    context.map_tasks('docker.network.*', DockerNetworkNamespace)
    context.map_tasks('docker.host.*', DockerHostNamespace)
    context.map_tasks('docker.image.*', DockerImageNamespace)
    context.map_tasks('docker.collection.*', DockerCollectionNamespace)
<|MERGE_RESOLUTION|>--- conflicted
+++ resolved
@@ -421,12 +421,7 @@
             descr='Command',
             name='command',
             get='command',
-<<<<<<< HEAD
-            list=True,
-=======
-            usersetable=False,
-            list=False,
->>>>>>> 99b7a024
+            list=False,
             type=ValueType.ARRAY,
             usage=_('''\
             Command being run on a container (like /bin/sh).
@@ -483,15 +478,9 @@
             descr='Ports',
             name='ports',
             get=get_ports,
-<<<<<<< HEAD
             set=set_ports,
-            list=True,
+            list=False,
             type=ValueType.DICT,
-=======
-            usersetable=False,
-            list=False,
-            type=ValueType.SET,
->>>>>>> 99b7a024
             usage=_('''\
             Array of strings used for defining network ports forwarding.
             Each of values should be formatted like:
@@ -515,12 +504,7 @@
             descr='Autostart container',
             name='autostart',
             get='autostart',
-<<<<<<< HEAD
-            list=True,
-=======
-            usersetable=False,
-            list=False,
->>>>>>> 99b7a024
+            list=False,
             type=ValueType.BOOLEAN,
             usage=_('''\
             Defines if a container should be started automatically
@@ -556,15 +540,9 @@
             descr='Volumes',
             name='volumes',
             get=lambda o: get_volumes(o, False),
-<<<<<<< HEAD
             set=lambda o, v: set_volumes(o, v, False),
-            list=True,
+            list=False,
             type=ValueType.DICT,
-=======
-            usersetable=False,
-            list=False,
-            type=ValueType.SET,
->>>>>>> 99b7a024
             usage=_('''\
             List of strings formatted like:
             <container_path>=<freenas_path>
@@ -575,15 +553,9 @@
             descr='Readonly Volumes',
             name='ro_volumes',
             get=lambda o: get_volumes(o, True),
-<<<<<<< HEAD
             set=lambda o, v: set_volumes(o, v, True),
-            list=True,
+            list=False,
             type=ValueType.DICT,
-=======
-            usersetable=False,
-            list=False,
-            type=ValueType.SET,
->>>>>>> 99b7a024
             usage=_('''\
             List of strings formatted like:
             <container_path>=<freenas_path>
@@ -618,12 +590,7 @@
             descr='Version',
             name='version',
             get='version',
-<<<<<<< HEAD
-            list=True,
-=======
-            usersetable=False,
-            list=False,
->>>>>>> 99b7a024
+            list=False,
             type=ValueType.NUMBER,
             usage=_('''\
             Version of container image read from FreeNAS metadata''')
@@ -633,14 +600,8 @@
             descr='DHCP Enabled',
             name='dhcp',
             get='bridge.dhcp',
-<<<<<<< HEAD
-            list=True,
-            condition=lambda o: q.get(o, 'bridge.enabled'),
-=======
-            usersetable=False,
             list=False,
             condition=lambda o: q.get(o, 'bridge.enable'),
->>>>>>> 99b7a024
             usage=_('''\
             Defines if container will have it's IP address acquired via DHCP.'''),
         )
